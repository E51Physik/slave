--- conflicted
+++ resolved
@@ -8,11 +8,7 @@
         'several scientific instruments.')
 
 setup(name='Slave',
-<<<<<<< HEAD
-      version='0.1.0',
-=======
       version=__import__('slave').__version__,
->>>>>>> 24ff9dab
       author='Marco Halder',
       author_email='marco.halder@frm2.tum.de',
       license = 'GNU General Public License (GPL), Version 3',
