#  -*- coding: utf-8 -*-
#
# Slave, (c) 2012, see AUTHORS.  Licensed under the GNU GPL.
from slave.core import Command, InstrumentBase, CommandSequence
from slave.types import Boolean, Enum, Float, Integer, Register, String
from slave.iec60488 import IEC60488, PowerOn


class SR850(IEC60488, PowerOn):
    """A Stanford Research SR850 lock-in amplifier.

    :param transport: A transport object.

    .. rubric:: Reference and Phase Commands

    :ivar phase: The reference phase shift. A float between -360. and
        719.999 in degree.
    :ivar reference_mode: The reference source mode, either 'internal', 'sweep'
        or 'external'.
    :ivar frequency: The reference frequency in Hz. A float between 0.001 and
        102000.

        .. note::

            For harmonics greater than 1, the sr850 limits the max frequency to
            102kHz / harmonic.

    :ivar frequency_sweep: The type of the frequency sweep, either 'linear' or
        'log', when in 'internal' reference_mode.

    :ivar start_frequency: The start frequency of the internal frequency sweep
        mode. A float in the range 0.001 to 102000.
    :ivar stop_frequency: The stop frequency of the internal frequency sweep
        mode. A float in the range 0.001 to 102000.
    :ivar reference_slope: The reference slope in the external mode. Valid are:

        =========  ==================
        'sine'     sine zero crossing
        'rising'   TTL rising edge
        'falling'  TTL falling edge
        =========  ==================

    :ivar harmonic: The detection harmonic, an integer between 1 and 32767.
    :ivar amplitude: The amplitude of the sine output in volts. Valid entries
        are floats in the range 0.004 to 5.0 with a resolution of 0.002.

    .. rubric:: Reference and Phase Commands

    :ivar input: The input configuration, either 'A', 'A-B' or 'I'.
    :ivar input_gain: The conversion gain of the current input. Valid are
        '1 MOhm' and '100 MOhm'.
    :ivar ground: The input grounding, either 'float' or 'ground'.
    :ivar coupling: The input coupling, either 'AC' or 'DC'.
    :ivar filter: The input line filter configuration. Valid are 'unfiltered',
        'notch', '2xnotch' and 'both'.
    :ivar sensitivity: The input sensitivity in volt or microamps. Valid are
        2e-9, 5e-9, 10e-9, 20e-9, 50e-9, 100e-9, 200e-9, 500e-9, 1e-6, 2e-6,
        5e-6, 10e-6, 20e-6, 50e-6, 100e-6, 200e-6, 500e-6, 1e-3, 2e-3, 5e-3,
        10e-3, 20e-3, 50e-3, 100e-3, 200e-3, 500e-3, and 1.
    :ivar reserve_mode: The reserve mode configuration. Valid entries are
        'max', 'manual' and 'min'.
    :ivar reserve: The dynamic reserve. An Integer between 0 and 5 where 0 is
        the minimal reserve available.
    :ivar time_constant: The time constant in seconds. Valid are 10e-6, 30e-6,
        100e-6, 300e-6, 1e-3, 3e-3, 10e-3, 30e-3, 100e-3, 300e-3, 1., 3., 10,
        30, 100, 300, 1e3, 3e3, 10e3, and 30e3.
    :ivar filter_slope: The lowpass filter slope in db/oct. Valid are 6, 12, 18
        and 24.
    :ivar sync_filter: The state of the syncronous filtering, either True or
        False.

        .. note::

            Syncronous filtering is only vailable if the detection frequency is
            below 200Hz

    .. rubric:: Output and Offset Commands

    :ivar ch1_display: The channel 1 frontpanel output source. Valid are 'x',
        'r', 'theta', 'trace1', 'trace2', 'trace3' and 'trace4'.
    :ivar ch2_display: The channel 2 frontpanel output source. Valid are 'y',
        'r', 'theta', 'trace1', 'trace2', 'trace3' and 'trace4'.
    :ivar x_offset_and_expand: The output offset and expand of the x quantity.
        A tuple (<offset>, <expand>), where

         * <offset> the offset in percent, in the range -105.0 to 105.0.
         * <expand> the expand in the range 1 to 256.

    :ivar y_offset_and_expand: The output offset and expand of the y quantity.
        A tuple (<offset>, <expand>), where

         * <offset> the offset in percent, in the range -105.0 to 105.0.
         * <expand> the expand in the range 1 to 256.

    :ivar r_offset_and_expand: The output offset and expand of the r quantity.
        A tuple (<offset>, <expand>), where

         * <offset> the offset in percent, in the range -105.0 to 105.0.
         * <expand> the expand in the range 1 to 256.

    .. rubric:: Trace and Scan Commands

    :ivar traces: A sequence of four :class:`~.Trace` instances.
    :ivar scan_sample_rate: The scan sample rate, valid are 62.5e-3, 125e-3,
        250e-3, 500e-3, 1, 2, 4, 8, 16, 32, 64, 128, 256, 512 in Hz or
        'trigger'.

    :ivar scan_length: The scan length in seconds. It well be set to the
        closest possible time. The minimal scan time is 1.0 seconds. The
        maximal scan time is determined by the scanning sample rate and the
        number of stored traces.

        ======  ===========
        Traces  Buffer Size
        ======  ===========
        1       64000
        2       32000
        3       48000
        4       16000
        ======  ===========

    :ivar scan_mode: The scan mode, valid are 'shot' or 'loop'.

    .. rubric:: Display and Scale Commands

    :ivar active_display: Sets the active display. Valid are 'full', 'top'
        or 'bottom'.
    :ivar selected_display: Selects the active display, either 'top' or
        'bottom'. If the active display 'full' it is already selected.
    :ivar screen_format: Selects the screen format. Valid are

        * 'single', The complete screen is used.
        * 'dual', A up/down split view is used.

    :ivar monitor_display: The monitor display mode, valid are 'settings' and
        'input/output'.
    :ivar full_display: An instance of :class:`~.Display`, representing the
        full display.
    :ivar top_display: An instance of :class:`~.Display`, representing the
        top display.
    :ivar bottom_display: An instance of :class:`~.Display`, representing the
        bottom display.

    .. rubric:: Cursor Commands

    :ivar cursor: The cursor of the active display, an instance of
        :class:`~.Cursor`.

    .. rubric:: Aux Input and Output Commands

    :ivar aux_input: A sequence of four read only items representing the aux
        inputs in volts.
    :ivar aux_input: A sequence of four :class:`~.Output` instances,
        representing the analog outputs.
    :ivar bool start_on_trigger: If start on trigger is True, a trigger signal will
        start the scan.

    .. rubric: Mark Commands

    :ivar marks: An instance of :class:`~.MarkList`, a sequence like structure
        giving access to the SR850 marks.

    .. rubric:: Math Commands

    :ivar math_operation: Sets the math operation used by the
        :meth:`~.SR850.calculate operation. Valid are '+', '-', '*', '/',
        'sin', 'cos', 'tan', 'sqrt', '^2', 'log' and '10^x'.
    :ivar math_argument_type: The argument type used in the :meth:`calculate`
        method, either 'trace' or 'constant'.
    :ivar float math_constant: Specifies the constant value used by the
        :meth:`~.SR850.calculate` operation if the
        :attr:`~.SR850.math_argument_type` is set to 'constant'.
    :ivar math_trace_argument: Specifies the trace number used by the
        :meth:`~.SR850.calculate` operation if the
        :attr:`~.SR850.math_argument_type` is set to 'trace'.

    :ivar fit_function: The function used to fit the data, either 'linear',
        'exp' or 'gauss'.
    :ivar fit_params: An instance of :class:`~.FitParameter` used to access the
        fit parameters.
    :ivar statistics: An instance of :class:`~.Statistics` used to access the
        results of the statistics calculation.

    .. rubric:: Store and Recall File Commands

    :ivar filename: The active filename.

        .. warning::

            The SR850 supports filenames with up to eight characters and an
            optional extension with up to three characters. The filename
            must be in the DOS format. Slave does not validate this yet.

    .. rubric:: Setup Commands

    :ivar interface: The communication interface in use, either 'rs232' or
        'gpib'.
    :ivar bool overide_remote: The gpib remote overide mode.
    :ivar bool key_click: Enables/disables the key click.
    :ivar bool alarm: Enables/disables the alarm.
    :ivar int hours: The hours of the internal clock. An integer in the range
        0 - 23.
    :ivar int minutes: The minutes of the internal clock. An integer in the
        range 0 - 59.
    :ivar int seconds: The seconds of the internal clock. An integer in the
        range 0 - 59.
    :ivar int days: The days of the internal clock. An integer in the range
        1 - 31.
    :ivar int month: The month of the internal clock. An integer in the range
        1 - 12.
    :ivar int years: The year of the internal clock. An integer in the range
        0 - 99.
    :ivar plotter_mode: The plotter mode, either 'rs232' or 'gpib'.
    :ivar plotter_baud_rate: The rs232 plotter baud rate.
    :ivar plotter_address: The gpib plotter address, an integer between 0 and
        30.
    :ivar plotting_speed: The plotting speed mode, either 'fast' or 'slow'.
    :ivar int trace_pen_number: The trace pen number in the range 1 to 6.
    :ivar int grid_pen_number: The grid pen number in the range 1 to 6.
    :ivar int alphanumeric_pen_number: The alphanumeric pen number in the range
        1 to 6.
    :ivar int cursor_pen_number: The cursor pen number in the range 1 to 6.
    :ivar printer: The printer type. Valid are 'epson', 'hp' and 'file'.

    .. rubric:: Data Transfer Commands

    :ivar float x: The in-phase signal in volt (read only).
    :ivar float y: The out-of-phase signal in volt (read only).
    :ivar float r: The amplitude signal in volt (read only).
    :ivar float theta: The in-phase signal in degree (read only).
    :ivar fast_mode: The fast mode. When enabled, data is automatically
        transmitted over the gpib interface. Valid are 'off', 'dos' or
        'windows'.

    .. note:: Use :meth:`SR850.start` with `delay=True` to start the scan.

    .. warning::

        When enabled, the user is responsible for reading the transmitted
        values himself.

    .. rubric:: Interface Commands

    :ivar access: The frontpanel access mode.

        =========  =========================================================
        Value      Description
        =========  =========================================================
        'local'    Frontpanel operation is allowed.
        'remote'   Frontpanel operation is locked out except the *HELP* key.
                   It returns the lock-in into the local state.
        'lockout'  All frontpanel operation is locked out.
        =========  =========================================================

    .. rubric:: Status Reporting Commands

    :ivar status: The status byte register, a dictionary with the following
        entries

        ===  =====================================================
        Key  Description
        ===  =====================================================
        SCN  No scan in progress.
        IFC  No command execution in progress.
        ERR  An enabled bit in the error status byte has been set.
        LIA  An enabled bit in the LIA status byte has been set.
        MAV  The message available byte.
        ESB  An enabled bit in the event status byte has been set.
        SRQ  A service request has occured.
        ===  =====================================================

    :ivar event_status: The event status register, a dictionairy with the
        following keys:

        =====  =====================================
        Key    Description
        =====  =====================================
        'INP'  An input queue overflow occured.
        'QRY'  An output queue overflow occured.
        'EXE'  A command execution error occured.
        'CMD'  Received an illegal command.
        'URQ'  A key press or knob rotation occured.
        'PON'  Set by power on.
        =====  =====================================

        If any bit is `True` and enabled, the 'ESB' bit in the
        :attr:`~.SR850.status` is set to `True`.

    :ivar event_status_enable: The event status enable register. It has the same
        keys as :attr:`.SR850.event_status`.

    :ivar error_status: The event status register, a dictionairy with the
        following keys

        ==================  ==================================
        Key                 Description
        ==================  ==================================
        'print/plot error'  A printing/plotting error occured.
        'backup error'      Battery backup failed.
        'ram error'         Ram memory test failed.
        'disk error'        A disk or file operation failed.
        'rom error'         Rom memory test failed.
        'gpib error'        GPIb fast data transfer aborted.
        'dsp error'         DSP test failed.
        'math error'        Internal math error occured.
        ==================  ==================================

        If any bit is `True` and enabled, the 'ERR' bit in the
        :attr:`~.SR850.status` is set to `True`.

    :ivar error_status_enable: The error status enable register. It has the same
        keys as :attr:`.SR850.error_status`.

    :ivar lia_status: The LIA status register, a dictionairy with the following
        keys

        =======================  ============================================
        Key                      Description
        =======================  ============================================
        'input overload'         An input or reserve overload occured.
        'filter overload'        A filter overload occured.
        'output overload'        A output overload occured.
        'reference unlock'       A reference unlock is detected.
        'detection freq change'  The detection frequency changed its range.
        'time constant change'   The time constant changed indirectly, either
                                 by changing the frequency range, dynamic
                                 reserve or filter slope.
        'triggered'              A trigger event occured.
        'plot'                   Completed a plot.
        =======================  ============================================


    """
    LIA_BYTE = {
        0: 'input overload',
        1: 'filter overload',
        2: 'output overload',
        3: 'reference unlock',
        4: 'detection freq change',
        5: 'time constant change',
        6: 'triggered',
        7: 'plot',
    }
    def __init__(self, transport):
        stb = {
            0: 'SCN',
            1: 'IFC',
            2: 'ERR',
            3: 'LIA',
            4: 'MAV',
            5: 'ESB',
            6: 'SRQ',
            7: '7'
        }
        esb = {
            0: 'INP',
            1: '1',
            2: 'QRY',
            3: '3',
            4: 'EXE',
            5: 'CMD',
            6: 'URQ',
            7: 'PON',
        }
        err = {
            0: 'print/plot error',
            1: 'backup error',
            2: 'ram error',
            3: 'disk error',
            4: 'rom error',
            5: 'gpib error',
            6: 'dsp error',
        }
        super(SR850, self).__init__(transport, stb=stb, esb=esb)
        # Status Reporting Commands
        self.lia_status = Command(('LIAS?', Register(self.LIA_BYTE)))
        self.lia_status_enable = Command(
            'LIAE?',
            'LIAE',
            Register(self.LIA_BYTE)
        )
        # Reference and Phase Commands
        self.phase = Command('PHAS?', 'PHAS', Float(min=-360., max=719.999)
        )
        self.reference_mode = Command(
            'FMOD?',
            'FMOD',
            Enum('internal', 'sweep', 'external')
        )
        self.frequency = Command('FREQ?', 'FREQ', Float(min=0.001, max=102000))
        self.frequency_sweep = Command('SWPT?', 'SWPT', Enum('linear', 'log'))
        self.start_frequency = Command(
            'SLLM?',
            'SLLM',
            Float(min=0.001, max=102000)
        )
        self.stop_frequency = Command(
            'SULM?',
            'SULM',
            Float(min=0.001, max=102000)
        )
        self.reference_slope = Command(
            'RSLP?',
            'RSLP',
            Enum('sine', 'rising', 'falling')
        )
        self.harmonic = Command(
            'HARM?',
            'HARM',
            Integer(min=1, max=32767)
        )
        self.amplitude = Command(
            'SLVL?',
            'SLVL',
            Float(min=0.002, max=5.0)
        )
        # Input and Filter Commands
        self.input = Command('ISRC?', 'ISRC', Enum('A', 'A-B', 'I'))
        self.input_gain = Command('IGAN?', 'IGAN', Enum('1 MOhm', '100 MOhm'))
        self.ground = Command('IGND?', 'IGND', Enum('float', 'ground'))
        self.coupling = Command('ICPL?', 'ICPL', Enum('AC', 'DC'))
        self.filter = Command(
            'ILIN?',
            'ILIN',
            Enum('unfiltered', 'notch', '2xnotch', 'both')
        )
        # Gain and Timeconstant Commands
        self.sensitivity = Command(
            'SENS?',
            'SENS',
            Enum(2e-9, 5e-9, 10e-9, 20e-9, 50e-9, 100e-9, 200e-9, 500e-9, 1e-6,
                 2e-6, 5e-6, 10e-6, 20e-6, 50e-6, 100e-6, 200e-6, 500e-6, 1e-3,
                 2e-3, 5e-3, 10e-3, 20e-3, 50e-3, 100e-3, 200e-3, 500e-3, 1)
        )
        self.reserve_mode = Command(
            'RMOD?',
            'RMOD',
            Enum('max', 'manual', 'min')
        )
        self.reserve = Command('RSRV?', 'RSRV', Integer(min=0, max=5))
        self.time_constant = Command(
            'OFLT?',
            'OFLT',
            Enum(10e-6, 30e-6, 100e-6, 300e-6, 1e-3, 3e-3, 10e-3, 30e-3, 100e-3,
                 300e-3, 1., 3., 10, 30, 100, 300, 1e3, 3e3, 10e3, 30e3)
        )
        self.filter_slope = Command('OFSL?', 'OFSL', Enum(6, 12, 18, 24))
        self.syncronous_filtering = Command('SYNC?', 'SYNC', Boolean)
        # Output and Offset Commands
        self.ch1_display = Command(
            'FOUT? 1',
            'FOUT 1,',
            Enum('x', 'r', 'theta', 'trace1', 'trace2', 'trace3', 'trace4')
        )
        self.ch2_display = Command(
            'FOUT? 2',
            'FOUT 2,',
            Enum('y', 'r', 'theta', 'trace1', 'trace2', 'trace3', 'trace4')
        )
        self.x_offset_and_expand = Command(
            'OEXP? 1',
            'OEXP 1,',
            (Float(min=-105., max=105.), Integer(min=1, max=256))
        )
        self.y_offset_and_expand = Command(
            'OEXP? 2',
            'OEXP 2,',
            (Float(min=-105., max=105.), Integer(min=1, max=256))
        )
        self.r_offset_and_expand = Command(
            'OEXP? 3',
            'OEXP 3,',
            (Float(min=-105., max=105.), Integer(min=1, max=256))
        )
        # Trace and Scan Commands
        self.traces = [
            Trace(transport, self._protocol, i) for i in range(1, 5)
        ]
        self.scan_sample_rate = Command(
            'SRAT?',
            'SRAT',
            Enum(62.5e-3, 125e-3, 250e-3, 500e-3, 1, 2, 4,
                 8, 16, 32, 64, 128, 256, 512, 'trigger')
        )
        self.scan_length = Command('SLEN?', 'SLEN', Float(min=1))
        self.scan_mode = Command('SEND?', 'SEND', Enum('shot', 'loop'))
        # Display and Scale Commands
        # XXX Not shure about the difference between ADSP and ATRC command.
        self.active_display = Command(
            'ADSP?',
            'ADSP',
            Enum('full', 'top', 'bottom')
        )
        self.selected_display = Command('ATRC?', 'ATRC', Enum('top', 'bottom'))
        self.screen_format = Command(
            'SMOD?',
            'SMOD',
            Enum('single', 'dual')
        )
        self.monitor_display = Command(
            'MNTR?',
            'MNTR',
            Enum('settings', 'input/output')
        )
        self.full_display = Display(transport, self._protocol, 0)
        self.top_display = Display(transport, self._protocol, 1)
        self.bottom_display = Display(transport, self._protocol, 2)
        # Cursor Commands
        self.cursor = Cursor(transport, self._protocol)
        # Mark Commands
        self.marks = MarkList(transport, self._protocol)
        # Aux Input and Output Comnmands
        def aux_in(i):
            """Helper function to create an aux input command."""
<<<<<<< HEAD
            return Command(query=('OAUX? {0}'.format(i), Float),
                           protocol=self._protocol)

        self.aux_input = CommandSequence(
            (aux_in(i) for i in range(1, 5)),
            transport=self._transport
=======
            return Command(query=('OAUX? {0}'.format(i), Float))

        self.aux_input = CommandSequence(
            self._transport,
            self._protocol,
            (aux_in(i) for i in range(1, 5))
>>>>>>> 212ca380
        )
        self.aux_output = tuple(
            Output(transport, self._protocol, i) for i in range(1, 5)
        )
        self.start_on_trigger = Command('TSTR?', 'TSTR', Boolean)
        # Math Commands
        self.math_argument_type = Command(
            'CAGT?',
            'CAGT',
            Enum('trace', 'constant')
        )
        self.math_operation = Command(
            'COPR?',
            'COPR',
            Enum('+', '-', '*', '/', 'sin', 'cos',
                 'tan', 'sqrt', '^2', 'log', '10^x')
        )
        self.math_constant = Command('CARG?', 'CARG', Float)
        self.math_trace_argument = Command(
            'CTRC?',
            'CTRC',
            Integer(min=1, max=4)
        )
        self.fit_function = Command(
            'FTYP?',
            'FTYP',
            Enum('line', 'exp', 'gauss')
        )
        self.fit_params = FitParameters(transport, self._protocol)
        self.statistics = Statistics(transport, self._protocol)
        # Store and Recall File Commands
        # TODO The filename syntax is not validated yet.
        self.filename = Command('FNAM?', 'FNAM', String(max=12))

        # Setup Commands
        self.interface = Command('OUTX?', 'OUTX', Enum('rs232', 'gpib'))
        self.overwrite_remote = Command('OVRM?', 'OVRM', Boolean)
        self.key_click = Command('KCLK?', 'KCLK', Boolean)
        self.alarm = Command('ALRM?', 'ALRM', Boolean)
        # TODO wrapp datetime commands with higher level interface.
        self.hours = Command('THRS?', 'THRS', Integer(min=0, max=23))
        self.minutes = Command('TMIN?', 'TMIN', Integer(min=0, max=59))
        self.seconds = Command('TSEC?', 'TSEC', Integer(min=0, max=59))
        self.month = Command('DMTH?', 'DMTH', Integer(min=1, max=12))
        self.day = Command('DDAY?', 'DDAY', Integer(min=1, max=31))
        self.year = Command('DYRS?', 'DYRS', Integer(min=0, max=99))
        self.plotter_mode = Command('PLTM?', 'PLTM', Enum('rs232', 'gpib'))
        self.plotter_baud_rate = Command(
            'PLTB?',
            'PLTB',
            Enum(300, 1200, 2400, 4800, 9600)
        )
        self.plotter_address = Command(
            'PLTA?',
            'PLTA',
            Integer(min=0, max=30)
        )
        self.plotting_speed = Command('PLTS?', 'PLTS', Enum('fast', 'slow'))
        self.trace_pen_number = Command('PNTR?', 'PNTR', Integer(min=1, max=6))
        self.grid_pen_number = Command('PNGD?', 'PNGD', Integer(min=1, max=6))
        self.alphanumeric_pen_number = Command(
            'PNAL?',
            'PNAL',
            Integer(min=1, max=6)
        )
        self.cursor_pen_number = Command(
            'PNCR?',
            'PNCR',
            Integer(min=1, max=6)
        )
        self.printer = Command('PRNT?', 'PRNT', Enum('epson', 'hp', 'file'))
        # Front Panel Controls and Auto Functions.
        # TODO ATRC.

        # Data Transfer Commands
        self.x = Command(('OUTP? 1', Float))
        self.y = Command(('OUTP? 2', Float))
        self.r = Command(('OUTP? 3', Float))
        self.theta = Command(('OUTP? 4', Float))
        self.fast_mode = Command(
            'FAST?',
            'FAST',
            Enum('off', 'dos', 'windows')
        )
        # Interface Commands
        self.access = Command(
            'LOCL?',
            'LOCL',
            Enum('local', 'remote', 'lockout')
        )

    def auto_gain(self):
        """Performs a auto gain action."""
        self._write('AGAN')

    def auto_phase(self):
        """Automatically selects the best matching phase."""
        self._write('APHS')

    def auto_offset(quantity):
        """Automatically offsets the given quantity.

        :param quantity: The quantity to offset, either 'x', 'y' or 'r'

        """
        self._write(('AOFF', Enum('x', 'y', 'r', start=1), quantity))

    def auto_reserve(self):
        """Automatically selects the best dynamic reserve."""
        self._write('ARSV')

    def auto_scale(self):
        """Autoscales the active display.

        .. note:: Just Bar and Chart displays are affected.

        """
        self._write('ASCL')

    def place_mark(self):
        """Places a mark in the data buffer at the next sample.

        .. note:: This has no effect if no scan is running.

        """
        self._write('MARK')

    def delete_mark(self):
        """Deletes the nearest mark to the left."""
        self._write('MDEL')

    def print_screen(self):
        """Prints the screen display with an attached printer."""
        self._write('PRSC')

    def plot_all(self):
        """Generates a plot of all data displays."""
        self._write('PALL')

    def plot_trace(self):
        """Generates a plot of the data trace."""
        self._write('PTRC')

    def plot_cursors(self):
        """Generates a plot of the enabled cursors."""
        self._write('PCUR')

    def start(self, delay=False):
        """Starts or resumes a scan.

        :param bool delay: If `True`, starts the scan with a delay of 0.5
            seconds.

        .. note:: It has no effect if the scan is already running.

        """
        if delay:
            self._write('STRD')
        else:
            self._write('STRT')

    def pause(self):
        """Pauses a scan and all sweeps in progress."""
        self._write('PAUS')

    def reset_scan(self):
        """Resets a scan.

        .. warning:: This will erase the data buffer.

        """
        self._write('REST')

    def snap(self, *args):
        """Records multiple values at once.

        It takes two to six arguments specifying which values should be
        recorded together. Valid arguments are 'x', 'y', 'r', 'theta',
        'aux1', 'aux2', 'aux3', 'aux4', 'frequency', 'trace1', 'trace2',
        'trace3' and 'trace4'.

        snap is faster since it avoids communication overhead. 'x' and 'y'
        are recorded together, as well as 'r' and 'theta'. Between these
        pairs, there is a delay of approximately 10 us. 'aux1', 'aux2', 'aux3'
        and 'aux4' have am uncertainty of up to 32 us. It takes at least 40 ms
        or a period to calculate the frequency.

        E.g.::

            lockin.snap('x', 'theta', 'trace3')

        """
        length = len(args)
        if not 2 <= length <= 6:
            msg = 'snap takes 2 to 6 arguments, {0} given.'.format(length)
            raise TypeError(msg)
        # The program data type.
        param = Enum(
            'x', 'y', 'r', 'theta', 'aux1', 'aux2', 'aux3', 'aux4',
            'frequency', 'trace1', 'trace2', 'trace3', 'trace4'
        )
        # construct command,
        cmd = 'SNAP?', (Float,) * length, (param, ) * length
        return self._ask(cmd, *args)

    def save(self, mode='all'):
        """Saves to the file specified by :attr:`~SR850.filename`.

        :param mode: Defines what to save.

            =======  ================================================
            Value    Description
            =======  ================================================
            'all'    Saves the active display's data trace, the trace
                     definition and the instrument state.
            'data'   Saves the active display's data trace.
            'state'  Saves the instrument state.
            =======  ================================================

        """
        if mode == 'all':
            self._write('SDAT')
        elif mode == 'data':
            self._write('SASC')
        elif mode=='state':
            self._write('SSET')
        else:
            raise ValueError('Invalid save mode.')

    def recall(self, mode='all'):
        """Recalls from the file specified by :attr:`~SR850.filename`.

        :param mode: Specifies the recall mode.

            =======  ==================================================
            Value    Description
            =======  ==================================================
            'all'    Recalls the active display's data trace, the trace
                     definition and the instrument state.
            'state'  Recalls the instrument state.
            =======  ==================================================

        """
        if mode == 'all':
            self._write('RDAT')
        elif mode == 'state':
            self._write('RSET')
        else:
            raise ValueError('Invalid recall mode.')

    def smooth(self, window):
        """Smooths the active display's data trace within the time window of
        the active chart display.

        :param window: The smoothing window in points. Valid are 5, 11, 17, 21
            and 25.

        .. note::

            Smoothing takes some time. Check the status byte to see when the
            operation is done. A running scan will be paused until the
            smoothing is complete.

        .. warning::

            The SR850 will generate an error if the active display trace is not
            stored when the smooth command is executed.

        """
        self._write(('SMTH', Enum(5, 11, 17, 21, 25)), window)

    def fit(self, range, function=None):
        """Fits a function to the active display's data trace within a
        specified range of the time window.

        E.g.::

            # Fit's a gaussian to the first 30% of the time window.
            lockin.fit(range=(0, 30), function='gauss')

        :param start: The left limit of the time window in percent.
        :param stop: The right limit of the time window in percent.
        :param function: The function used to fit the data, either 'line',
            'exp', 'gauss' or None, the default. The configured fit function is
            left unchanged if function is None.

        .. note::

            Fitting takes some time. Check the status byte to see when the
            operation is done. A running scan will be paused until the
            fitting is complete.

        .. warning::

            The SR850 will generate an error if the active display trace is not
            stored when the fit command is executed.

        """
        if function is not None:
            self.fit_function = function
        cmd = 'FITT', Integer(min=0, max=100), Integer(min=0, max=100)
        self._write(cmd, start, stop)

    def calculate_statistics(self, start, stop):
        """Starts the statistics calculation.

        :param start: The left limit of the time window in percent.
        :param stop: The right limit of the time window in percent.

        .. note::

            The calculation takes some time. Check the status byte to see when
            the operation is done. A running scan will be paused until the
            operation is complete.

        .. warning::

            The SR850 will generate an error if the active display trace is not
            stored when the command is executed.

        """
        cmd = 'STAT', Integer, Integer
        self._write(cmd, start, stop)

    def calculate(self, operation=None, trace=None, constant=None, type=None):
        """Starts the calculation.

        The calculation operates on the trace graphed in the active display.
        The math operation is defined by the :attr:`~.SR850.math_operation`,
        the second argument by the :attr:`~.SR850.math_argument_type`.

        For convenience, the operation and the second argument, can be
        specified via the parameters

        :param operation: Set's the math operation if not `None`. See
            :attr:`~.SR850.math_operation` for details.
        :param trace: If the trace argument is used, it sets the
            :attr:`~.math_trace_argument' to it and sets the
            :attr:`~.math_argument_type`to 'trace'
        :param constant: If constant is not `None`, the
            :attr:`~.math_constant`is set with this value and the
            :attr:`~.math_argument_type` is set to 'constant'
        :param type: If type is not `None`, the :attr:`~.math_argument_type` is
            set to this value.

        E.g. instead of::

            lockin.math_operation = '*'
            lockin.math_argument_type = 'constant'
            lockin.math_constant = 1.337
            lockin.calculate()

        one can write::

            lockin.calculate(operation='*', constant=1.337)

        .. note:: Do not use trace, constant and type together.

        .. note::

            The calculation takes some time. Check the status byte to see when
            the operation is done. A running scan will be paused until the
            operation is complete.

        .. warning::

            The SR850 will generate an error if the active display trace is not
            stored when the command is executed.

        """
        if operation is not None:
            self.math_operation = operation
        if trace is not None:
            self.math_trace_argument = trace
            type = 'trace'
        elif constant is not None:
            self.math_constant = constant
            type = 'constant'
        if type is not None:
            self.math_argument_type = type
        self._write('CALC')


class Display(InstrumentBase):
    """Represents a SR850 display.

    :param transport: A transport object.
    :param protocol: A protocol object.
    :param idx: The display id.

    .. note::

        The SR850 will generate an error if one tries to set a parameter of an
        invisible display.

    :ivar type: The display type, either 'polar', 'blank', 'bar' or 'chart'.

    :ivar trace: The trace number of the displayed trace.
    :ivar range: The displayed range, a float between 10^-18 and 10^18.

        .. note:: Only bar and chart displays are affected.

    :ivar offset: The display center value in units of the trace in the range
        10^-12 to 10^12.

    :ivar horizontal_scale: The display's horizontal scale. Valid are '2 ms',
        '5 ms', '10 ms', '20 ms', '50 ms', '0.1 s', '0.2 s', '0.5 s', '1 s',
        '2 s', '5 s', '10 s', '20 s', '50 s', '1 min', '100 s', '2 min',
        '200 s', '5 min', '500 s', '10 min', '1 ks', '20 min', '2 ks', '1 h',
        '10 ks', '3 h', '20 ks', '50 ks', '100 ks' and '200 ks'.

    :ivar bin: The bin number at the right edge of the chart display.
        (read only)

        .. note:: The selected display must be a chart display.
    :ivar cursor: The cursor position of this display (read only), represented
        by the tuple *(<horizontal>, <vertical>)*, where

        * *<horizontal>* is the horizontal position in bin, delay, time or
          sweep frequency.
        * *<vertical>* is the vertical position.

    """
    def __init__(self, transport, protocol, idx):
        super(Display, self).__init__(transport, protocol)
        idx = int(idx)
        self.type = Command(
            'DTYP? {0}'.format(idx),
            'DTYP {0},'.format(idx),
            Enum('polar', 'blank', 'bar', 'chart')
        )
        self.trace = Command(
            'DTRC? {0}'.format(idx),
            'DTRC {0},'.format(idx),
            Integer(min=1, max=4)
        )
        self.range = Command(
            'DSCL? {0}'.format(idx),
            'DSCL {0},'.format(idx),
            Float(min=1e-18, max=1e18)
        )
        self.offset = Command(
            'DOFF? {0}'.format(idx),
            'DOFF {0},'.format(idx),
            Float(min=1e-12, max=1e12)
        )
        self.horizontal_scale = Command(
            'DHZS? {0}'.format(idx),
            'DHZS {0},'.format(idx),
            Enum('2 ms', '5 ms', '10 ms', '20 ms', '50 ms', '0.1 s', '0.2 s',
                 '0.5 s', '1 s', '2 s', '5 s', '10 s', '20 s', '50 s', '1 min',
                 '100 s', '2 min', '200 s', '5 min', '500 s', '10 min', '1 ks',
                 '20 min', '2 ks', '1 h', '10 ks', '3 h', '20 ks', '50 ks',
                 '100 ks', '200 ks')
        )
        self.bin = Command(('RBIN ? {0}'.format(idx), Integer))
        self.cursor = Command(('CURS? {0}'.format(idx), (Float, Float)))


class Cursor(InstrumentBase):
    """Represents the SR850 cursor of the active display.

    :param transport: A transport object.
    :param protocol: A protocol object.

    .. note::

        The cursor commands are only effective if the active display is a chart
        display.

    :ivar seek_mode: The cursor seek mode, valid are 'max', 'min' and 'mean'.
    :ivar width: The cursor width, valid are 'off', 'narrow', 'wide' and
        'spot'.
    :ivar vertical_division: The vertical division of the active display. Valid
        are 8, 10 or `None`.
    :ivar control_mode: The cursor control mode. Valid are 'linked',
        'separate'.
    :ivar readout_mode: The cursor readout mode. Valid are 'delay', 'bin',
        'fsweep' and 'time'.
    :ivar bin: The cursor bin position of the active display. It represents the
        center of the cursor region. This is not the same as the cursor readout
        position. To get the actual cursor location, use :attr:`Display.cursor`.

    """
    def __init__(self, transport, protocol):
        super(Cursor, self).__init__(transport, protocol)
        self.seek_mode = Command('CSEK?', 'CSEK', Enum('max', 'min', 'mean'))
        self.width = Command(
            'CWID?',
            'CWID',
            Enum('off', 'narrow', 'wide', 'spot')
        )
        self.vertical_division = Command(
            'CDIV?',
            'CDIV',
            Enum(8, 10, None)
        )
        self.control_mode = Command(
            'CLNK?',
            'CLNK',
            Enum('linked', 'separate')
        )
        self.readout_mode = Command(
            'CDSP?',
            'CDSP',
            Enum('delay', 'bin', 'fsweep', 'time')
        )
        self.bin = Command(
            'CBIN?',
            'CBIN',
            Integer
        )

    def move(self):
        """Moves the cursor to the max or min position of the data, depending
        on the seek mode.
        """
        self._write('CMAX')

    def next_mark(self):
        """Moves the cursor to the next mark to the right."""
        self._write('CNXT')

    def previous_mark(self):
        """Moves the cursor to the next mark to the left."""
        self._write('CPRV')


class Output(InstrumentBase):
    """Represents a SR850 analog output.

    :param transport: A transport object.
    :param protocol: A protocol object.
    :param idx: The output id.

    :ivar mode: The analog output mode. Valid are 'fixed', 'log' and 'linear'.
    :ivar voltage: The output voltage in volt, in the range -10.5 to 10.5.
    :ivar limits: The output voltage limits and offset, represented by the
        following tuple *(<start>, <stop>, <offset>)*, where

        * *<start>* is the start value of the sweep. A float between 1e-3 and
          21.
        * *<stop>* is the stop value of the sweep. A float between 1e-3 and 21.
        * *<offset>* is the sweep offset value. A float between -10.5 and 10.5.

        .. note::

            If the output is in fixed mode, setting the limits will generate a
            lock-in internal error.

    """
    def __init__(self, transport, protocol, idx):
        super(Output, self).__init__(transport, protocol)
        idx = int(idx)
        self.mode = Command(
            'AUXM? {0}'.format(idx),
            'AUXM {0},'.format(idx),
            Enum('fixed', 'log', 'linear')
        )
        self.voltage = Command(
            'AUXV? {0}'.format(idx),
            'AUXV {0},'.format(idx),
            Float(min=-10.5, max=10.5)
        )
        self.limits = Command(
            'SAUX? {0}'.format(idx),
            'SAUX {0},'.format(idx),
            (
                Float(min=1e-3, max=21),
                Float(min=1e-3, max=21),
                Float(min=-10.5, max=10.5)
            )
        )


class Trace(InstrumentBase):
    """Represents a SR850 trace.

    :param transport: A transport object.
    :param protocol: A protocol object.
    :param idx: The trace id.

    :ivar float value: The value of the trace (read only).
    :ivar traces: A sequence of four traces represented by the following tuple
        *(<a>, <b>, <c>, <store>)* where

        * *<a>, <b>, <c>* define the trace which is calculated as
          *<a> * <b> / <c>*. Each one of them is one of the following
          quantities '1', 'x', 'y', 'r', 'theta', 'xn', 'yn', 'rn', 'Al1',
          'Al2', 'Al3', 'Al4', 'F', 'x**2', 'y**2', 'r**2', 'theta**2',
          'xn**2', 'yn**2', 'rn**2', 'Al1**2', 'Al2**2', 'Al3**2', 'Al4**2' or
          'F**2'
        * *<store>* is a boolean defining if the trace is stored.

        Traces support a subset of the slicing notation. To get the number of
        points stored, use the builtin :meth:`len` method. E.g.::

            # get point at bin 17.
            print trace[17]
            # get point 17, 18 and 19
            print trace[17:20]

        If the upper bound exceeds the number of store points, an internal
        lock-in error is generated.

    """
    def __init__(self, transport, protocol, idx):
        super(Trace, self).__init__(transport, protocol)
        self.idx = idx = int(idx)
        self.value = Command(('OUTR? {0}'.format(idx), Float))

        quantities = Enum(
            '1', 'x', 'y', 'r', 'theta', 'xn', 'yn', 'rn', 'Al1', 'Al2', 'Al3',
            'Al4', 'F', 'x**2', 'y**2', 'r**2', 'theta**2', 'xn**2', 'yn**2',
            'rn**2', 'Al1**2', 'Al2**2', 'Al3**2', 'Al4**2', 'F**2'
        )
        self.definition = Command(
            'TRCD? {0}'.format(idx),
            'TRCD {0},'.format(idx),
            (quantities, quantities, quantities, Boolean)
        )

    def __len__(self):
        """The number of points stored in the trace."""
        return self._write(('SPTS {0}'.format(self.idx), Integer))

    def __getitem__(self, item):
        if isinstance(item, slice):
            start = item.start
            length = item.stop - item.start
        else:
            start = item.start
            length = 1
        if length <= 0:
            raise ValueError('stop - start > 0 violated.')
        cmd = (
            'TRCA? {0},{1},{2}'.format(self.idx, start, length),
            (Float,) * length
        )
        return self._ask(cmd)


class Mark(InstrumentBase):
    """A SR850 mark.

    :param transport: A transport object.
    :param protocol: A protocol object.
    :param idx: The mark index.

    """
    def __init__(self, transport, protocol, idx):
        super(Mark, self).__init__(transport, protocol)
        self.idx = idx = int(idx)

    @property
    def bin(self):
        """The bin index of this mark.

        :returns: An integer bin index or None if the mark is inactive.

        """
        bin = self._query(('MBIN?', Integer, Integer), self.idx)
        return None if bin == -1 else bin

    @property
    def active(self):
        """The active state of the mark.

        :returns: True if the mark is active, False otherwise.

        """
        return False if self.bin is None else True

    @property
    def label(self):
        """The label string of the mark.

        .. note:: The label should not contain any whitespace charactes.

        """
        return self._query(('MTXT?', Integer), self.idx)

    @label.setter
    def label(self, value):
        if [c for c in value if c in string.whitespace]:
            raise ValueError('Invalid argument. Whitespaces are not allowed.')
        self._write(('MTXT', Integer, String), self.idx, value)


class MarkList(InstrumentBase):
    """A sequence like structure holding the eight SR850 marks."""
    def __init__(self, transport, protocol):
        super(MarkList, self).__init__(transport, protocol)
        self._marks = [Mark(transport, self._protocol, i) for i in range(8)]

    def active(self):
        """The indices of the active marks."""
        # TODO avoid direct usage of transport object.
        marks = tuple(int(x) for x in transport.ask('MACT').split(','))
        return marks[1:]

    def __getitem__(self, item):
        return self._marks[item]


class FitParameters(InstrumentBase):
    """The calculated fit parameters.

    :param transport: A transport object.
    :param protocol: A protocol object.

    The meaning of the fit parameters depends on the fit function used to
    obtain them. These are

    ========  ===============================
    Function  Definition
    ========  ===============================

    line   `y = a + b * (t - t0)`
    exp    `y = a * exp(-(t - t0) / b) + c`
    gauss  `y = a * exp(0.5 * (t / b)^2) + c`
    ========  ===============================

    :ivar a: The a parameter.

        ========  ===============================
        Function  Meaning
        ========  ===============================
        linear    Vertical offset in trace units.
        exp       Amplitude in trace units.
        gauss     Amplitude in trace units.
        ========  ===============================

    :ivar b: The b parameter.

        ========  ================================
        Function  Meaning
        ========  ================================
        linear    Slope in trace units per second.
        exp       Time constant in time.
        gauss     Line width in time.
        ========  ================================

    :ivar c: The c parameter.

        ========  ===============================
        Function  Meaning
        ========  ===============================
        linear    Unused.
        exp       Vertical offset in trace units.
        gauss     Vertical offset in trace units.
        ========  ===============================

    :ivar t0: The t0 parameter.

        ========  =============================
        Function  Meaning
        ========  =============================
        linear    Horizontal offset in time.
        exp       Horizontal offset in time.
        gauss     Peak center position in time.
        ========  =============================

    """
    def __init__(self, transport, protocol):
        super(FitParameters, self).__init__(transport, protocol)
        self.a = Command(('PARS? 0', Float))
        self.b = Command(('PARS? 1', Float))
        self.c = Command(('PARS? 2', Float))
        self.t0 = Command(('PARS? 3', Float))


class Statistics(InstrumentBase):
    """Provides access to the results of the statistics calculation.

    :param transport: A transport object.
    :param protocol: A protocol object.

    :ivar mean: The mean value.
    :ivar standard_deviation: The standart deviation.
    :ivar total_data: The sum of all the data points within the range.
    :ivar time_delta: The time delta of the range.

    """
    def __init__(self, transport, protocol):
        super(Statistics, self).__init__(transport, protocol)
        self.mean = Command(('SPAR? 0', Float))
        self.standard_deviation = Command(('SPAR? 1', Float))
        self.total_data = Command(('SPAR? 2', Float))
        self.time_delta = Command(('SPAR? 3', Float))<|MERGE_RESOLUTION|>--- conflicted
+++ resolved
@@ -512,21 +512,12 @@
         # Aux Input and Output Comnmands
         def aux_in(i):
             """Helper function to create an aux input command."""
-<<<<<<< HEAD
-            return Command(query=('OAUX? {0}'.format(i), Float),
-                           protocol=self._protocol)
-
-        self.aux_input = CommandSequence(
-            (aux_in(i) for i in range(1, 5)),
-            transport=self._transport
-=======
             return Command(query=('OAUX? {0}'.format(i), Float))
 
         self.aux_input = CommandSequence(
             self._transport,
             self._protocol,
             (aux_in(i) for i in range(1, 5))
->>>>>>> 212ca380
         )
         self.aux_output = tuple(
             Output(transport, self._protocol, i) for i in range(1, 5)
